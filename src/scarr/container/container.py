# This Source Code Form is subject to the terms of the Mozilla Public
# License, v. 2.0. If a copy of the MPL was not distributed with this
# file, You can obtain one at https://mozilla.org/MPL/2.0/.
#
# This Source Code Form is "Incompatible With Secondary Licenses", as
# defined by the Mozilla Public License, v. 2.0.

from dataclasses import dataclass
from typing import Optional

from ..engines.engine import Engine
from ..file_handling.trace_handler import TraceHandler

import math

@dataclass
class ContainerOptions:
    engine: Engine
    handler: TraceHandler
    handler2: Optional[TraceHandler] = None

class Container:
    
    """
    Constructor Parameters:
    - options(see above): Mandatory pass ins see below for individual definitions
        - engine: Engine object that is running computations on the passed in data
        - handler: TraceHandler object that fetches the batches of data to be passed to the algorithm
    - byte_positions: The byte positions to be processed by the algorithm has a default value of [0]
    - tile_positions: The tile positions that are to have the byte positions processed default value of [(0,0)]
    """
    def __init__(self, options: ContainerOptions, Async = True, model_positions = [0], tile_positions = [(0,0)], filters = [], points=[], trace_index=[], slice=[], stride=1) -> None:
        self.engine = options.engine
        self.data = options.handler
        self.data2 = options.handler2  # second trace (only t-test)

        self.fetch_async = Async

        self.model_positions = model_positions
        self.tiles = tile_positions

        self.filters = filters

        self.trace_index = trace_index

        #t-test data only
        self.min_samples_length = 0
        self.min_traces_length = 0

        if len(points) > 0:
            self.slice_index = points
            self.time_slice = []
            self.stride = 1
            self.sample_length = len(points)
        elif len(slice) == 2 and stride > 1:
            self.slice_index = []
            self.time_slice = slice
            self.stride = stride
            self.sample_length = math.ceil((self.time_slice[1] - self.time_slice[0]) / stride)
        elif len(slice) == 2:
            self.slice_index = []
            self.time_slice = slice
            self.stride = 1
            self.sample_length = int(self.time_slice[1] - self.time_slice[0])
        elif stride > 1:
            self.slice_index = []
            self.time_slice = []
            self.stride = stride
            self.sample_length = math.ceil(self.data.sample_length / self.stride)
        else:
            self.slice_index = []
            self.time_slice = []
            self.stride = 1
            self.sample_length = self.data.sample_length
        
        # second trace additions (only t-test)
        if self.data2 is not None:
            self.sample_length = min(self.sample_length, math.ceil(self.data2.sample_length / self.stride))
            self.min_samples_length = self.sample_length
            self.min_traces_length = min(self.data.traces_length, self.data2.traces_length)

    def run(self):
        self.engine.run(self)

    def configure(self, tile_x, tile_y, model_positions, convergence_step = None):
        for filter in self.filters:
            filter.configure(tile_x, tile_y)
<<<<<<< HEAD
        return self.data.configure(tile_x, tile_y, model_positions, self.slice_index, self.trace_index, self.time_slice, self.stride, convergence_step)
=======
        # int() casting needed for random typing linux bug
        return int(self.data.configure(tile_x, tile_y, bytes, self.slice_index, self.trace_index, self.time_slice, self.stride, convergence_step))
>>>>>>> 57fb2db3

    def configure2(self, tile_x, tile_y, model_positions, convergence_step = None):
        for filter in self.filters:
            filter.configure(tile_x, tile_y)
<<<<<<< HEAD
        return self.data2.configure(tile_x, tile_y, model_positions, self.slice_index, self.trace_index, self.time_slice, self.stride, convergence_step)
=======
        # int() casting needed for random typing linux bug
        return int(self.data2.configure(tile_x, tile_y, bytes, self.slice_index, self.trace_index, self.time_slice, self.stride, convergence_step))
>>>>>>> 57fb2db3

    def get_batches(self, tile_x, tile_y):
        for batch in self.data.get_batch_generator():
            for filter in self.filters:
                batch[-1] = filter.filter(batch[-1])
            yield batch
    
    def get_batches2(self, tile_x, tile_y):
        for batch in self.data2.get_batch_generator():
            for filter in self.filters:
                batch[-1] = filter.filter(batch[-1])
            yield batch
    
    def get_batch_index(self, index):
        batch = self.data.get_batch_index(index)
        if len(batch) > 0:
            for filter in self.filters:
                batch[-1] = filter.filter(batch[-1])
        return batch
    
    def get_batch_index2(self, index):
        batch = self.data2.get_batch_index(index)
        if len(batch) > 0:
            for filter in self.filters:
                batch[-1] = filter.filter(batch[-1])
        return batch
    
    def get_result(self):
        return self.engine.get_result()<|MERGE_RESOLUTION|>--- conflicted
+++ resolved
@@ -85,22 +85,14 @@
     def configure(self, tile_x, tile_y, model_positions, convergence_step = None):
         for filter in self.filters:
             filter.configure(tile_x, tile_y)
-<<<<<<< HEAD
-        return self.data.configure(tile_x, tile_y, model_positions, self.slice_index, self.trace_index, self.time_slice, self.stride, convergence_step)
-=======
         # int() casting needed for random typing linux bug
-        return int(self.data.configure(tile_x, tile_y, bytes, self.slice_index, self.trace_index, self.time_slice, self.stride, convergence_step))
->>>>>>> 57fb2db3
+        return int(self.data.configure(tile_x, tile_y, model_positions, self.slice_index, self.trace_index, self.time_slice, self.stride, convergence_step))
 
     def configure2(self, tile_x, tile_y, model_positions, convergence_step = None):
         for filter in self.filters:
             filter.configure(tile_x, tile_y)
-<<<<<<< HEAD
-        return self.data2.configure(tile_x, tile_y, model_positions, self.slice_index, self.trace_index, self.time_slice, self.stride, convergence_step)
-=======
         # int() casting needed for random typing linux bug
-        return int(self.data2.configure(tile_x, tile_y, bytes, self.slice_index, self.trace_index, self.time_slice, self.stride, convergence_step))
->>>>>>> 57fb2db3
+        return int(self.data2.configure(tile_x, tile_y, model_positions, self.slice_index, self.trace_index, self.time_slice, self.stride, convergence_step))
 
     def get_batches(self, tile_x, tile_y):
         for batch in self.data.get_batch_generator():
